#   Copyright (C) 2023 John Törnblom
#
# This file is free software; you can redistribute it and/or modify it
# under the terms of the GNU General Public License as published by
# the Free Software Foundation; either version 3 of the License, or
# (at your option) any later version.
#
# This program is distributed in the hope that it will be useful, but
# WITHOUT ANY WARRANTY; without even the implied warranty of
# MERCHANTABILITY or FITNESS FOR A PARTICULAR PURPOSE.  See the GNU
# General Public License for more details.
#
# You should have received a copy of the GNU General Public License
# along with this program; see the file COPYING. If not see
# <http://www.gnu.org/licenses/>.

ifndef PS5_PAYLOAD_SDK
    $(error PS5_PAYLOAD_SDK is undefined)
endif

PS5_HOST ?= ps5
PS5_PORT ?= 9020

ELF := ftp-server.elf

CC ?= cc
LD ?= ld

<<<<<<< HEAD
CFLAGS := --sysroot $(PS5_PAYLOAD_SDK) -std=gnu99 -static -D__FreeBSD__ -Wall -D__PROSPERO__
=======
CFLAGS := --sysroot $(PS5_PAYLOAD_SDK) -static -Wall
CFLAGS += -D__FreeBSD__ -D__PROSPERO__
>>>>>>> 7585461e
LDADD  := -lSceLibcInternal

ifdef FORK_SERVER
	CFLAGS += -DFORK_SERVER=$(FORK_SERVER)
endif

ifdef MTRW_COMMAND
	CFLAGS += -DMTRW_COMMAND=$(MTRW_COMMAND)
	LDADD += -lkernel_sys
else
	LDADD += -lkernel_web
endif

all: $(ELF)

%.o: %.c
	$(CC) -c $(CFLAGS) -o $@ $^

$(ELF): main.o cmd.o
	$(LD) -static -o $@ \
	      -T $(PS5_PAYLOAD_SDK)/linker.x \
	      -L$(PS5_PAYLOAD_SDK)/usr/lib \
	      $^ $(PS5_PAYLOAD_SDK)/usr/lib/crt1.o \
	      $(LDADD)

clean:
	rm -f *.o *.elf

test: $(ELF)
	nc -q0 $(PS5_HOST) $(PS5_PORT) < $^
<|MERGE_RESOLUTION|>--- conflicted
+++ resolved
@@ -26,12 +26,9 @@
 CC ?= cc
 LD ?= ld
 
-<<<<<<< HEAD
-CFLAGS := --sysroot $(PS5_PAYLOAD_SDK) -std=gnu99 -static -D__FreeBSD__ -Wall -D__PROSPERO__
-=======
 CFLAGS := --sysroot $(PS5_PAYLOAD_SDK) -static -Wall
-CFLAGS += -D__FreeBSD__ -D__PROSPERO__
->>>>>>> 7585461e
+CFLAGS += -D__FreeBSD__ -D__PROSPERO__ -std=gnu11
+
 LDADD  := -lSceLibcInternal
 
 ifdef FORK_SERVER
